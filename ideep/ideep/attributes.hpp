#ifndef IDEEP_ATTRIBUTES_HPP
#define IDEEP_ATTRIBUTES_HPP

#include "abstract_types.hpp"
#include "utils.hpp"

namespace ideep {

using post_ops = dnnl::post_ops;

/// Attribute class for extra information into computations
struct attr_t : public dnnl::primitive_attr {
  attr_t() {}

  attr_t(int mask, const scale_t& scales) { set_output_scales(mask, scales); }

  /* TODO: for rnn input quantization with scale + shift from f32 to u8
   Failed to use it in IPEX since:
   x_aten is in ntc and is an aten tensor
   x_dil = x_aten.transpose(0,1)
   x_dil will become a dil tensor
   x_dil_storage = try_gen_dil_storage(x_dil)
   x_dil_storage will have the stride that corresponds to an ntc format
<<<<<<< HEAD
   When we use set_rnn_data_qparams on x_dil_storage, cannot pass the format check
  */
  attr_t(float scale, float shift) { set_rnn_data_qparams(scale, shift); }

  attr_t(const scale_t& scales, const std::vector<int32_t>& shift, bool rnn_data_quantize) { 
    set_output_scales(0, scales); 
    if (rnn_data_quantize) {
      // Workaround: for rnn input quantization with scale + shift from f32 to u8
      set_zero_points(DNNL_ARG_DST, 0, shift); 
=======
   When we use set_rnn_data_qparams on x_dil_storage, cannot pass the format
   check
  */
  attr_t(float scale, float shift) {
    set_rnn_data_qparams(scale, shift);
  }

  attr_t(
      const scale_t& scales,
      const std::vector<int32_t>& shift,
      bool rnn_data_quantize) {
    set_output_scales(0, scales);
    if (rnn_data_quantize) {
      // Workaround: for rnn input quantization with scale + shift from f32 to
      // u8
      set_zero_points(DNNL_ARG_DST, 0, shift);
>>>>>>> 58b2e106
    } else {
      // for rnn input dequantization with scale + shift from u8 to f32
      set_zero_points(DNNL_ARG_SRC, 0, shift);
    }
  }

  std::pair<scale_t, int> get_output_scales() const {
    dnnl_dim_t count;
    int c_mask;
    const float* c_scales;
    error::wrap_c_api(dnnl_primitive_attr_get_output_scales(
        get(), &count, &c_mask, &c_scales), "could not get int output scales");
    return std::make_pair(scale_t(c_scales, c_scales + count), c_mask);
  }

  // Helper factory
  static attr_t fuse_sum(float scale = 1.0) {
    attr_t attr;
    post_ops po;
    po.append_sum(scale);
    attr.set_post_ops(po);
    return attr;
  }

  static attr_t fuse_relu(float scale = 1.0, float alpha = 0.f,
                          float beta = 0.f) {
    attr_t attr;
    post_ops po;
    po.append_eltwise(scale, algorithm::eltwise_relu, alpha, beta);
    attr.set_post_ops(po);
    return attr;
  }

  static attr_t fuse_gelu(float scale = 1.0, float alpha = 0.f,
                          float beta = 0.f) {
    attr_t attr;
    post_ops po;
    po.append_eltwise(scale, algorithm::eltwise_gelu_erf, alpha, beta);
    attr.set_post_ops(po);
    return attr;
  }

  static attr_t fuse_elu(float scale = 1.0, float alpha = 0.f,
                         float beta = 1.0) {
    attr_t attr;
    post_ops po;
    po.append_eltwise(scale, algorithm::eltwise_elu, alpha, beta);
    attr.set_post_ops(po);
    return attr;
  }

  static attr_t fuse_sigmoid(float scale = 1.0, float alpha = 1.0,
                             float beta = 0.f) {
    attr_t attr;
    post_ops po;
    po.append_eltwise(scale, algorithm::eltwise_logistic, alpha, beta);
    attr.set_post_ops(po);
    return attr;
  }

  static attr_t fuse_clamp(float lower_bound = -1.0, float upper_bound = 1.0) {
    attr_t attr;
    post_ops po;
    po.append_eltwise(1.0, algorithm::eltwise_clip, lower_bound, upper_bound);
    attr.set_post_ops(po);
    return attr;
  }

  static attr_t fuse_swish(float scale = 1.0, float alpha = 1.0,
                           float beta = 0.f) {
    attr_t attr;
    post_ops po;
    po.append_eltwise(scale, algorithm::eltwise_swish, alpha, beta);
    attr.set_post_ops(po);
    return attr;
  }

  static attr_t residual(float sum_scale = 1.0, float relu_scale = 1.0,
                         float alpha = 0.f, float beta = 0.f) {
    attr_t attr;
    post_ops po;
    po.append_sum(sum_scale);
    po.append_eltwise(relu_scale, algorithm::eltwise_relu, alpha, beta);
    attr.set_post_ops(po);
    return attr;
  }

  static attr_t attr_post_ops(post_ops po) {
    attr_t attr;
    attr.set_post_ops(po);
    return attr;
  }

  bool has_op_kind(kind op_kind) const {
    auto po = get_post_ops();
    for (int i = 0; i < po.len(); i++)
      if (op_kind == po.kind(i))
        return true;
    return false;
  }

  std::tuple<kind, float, float, float, algorithm> get_params(int index) const {
    auto po = get_post_ops();
    IDEEP_ENFORCE(index < po.len(), "post_ops index is out of range");

    algorithm alg;
    float scale = 1.0, alpha = 1.0, beta = 0.0;

    auto akind = po.kind(index);
    switch (akind) {
      case kind::sum:
        po.get_params_sum(index, scale);
        break;
      case kind::eltwise:
        po.get_params_eltwise(index, scale, alg, alpha, beta);
        break;
      default:
        error::wrap_c_api(dnnl_invalid_arguments, "could not get params");
        break;
    }

    return std::make_tuple(akind, scale, alpha, beta, alg);
  }

  bool non_negitive_output() const {
    auto po = get_post_ops();
    auto last = po.len() - 1;
    if (last < 0) {
      return false;
    }

    auto params = get_params(last);
    if (std::get<0>(params) != kind::eltwise || std::get<1>(params) <= 0.f ||
        std::get<2>(params) != 0.f || std::get<3>(params) != 0.f ||
        std::get<4>(params) != algorithm::eltwise_relu)
      return false;

    return true;
  }

  void to_bytes(utils::bytestring& bytes) const {
    // encode post ops
    auto num_ops = get_post_ops().len();
    for (int i = 0; i < num_ops; i ++) {
      kind akind;
      algorithm alg;
      float scale = 1.0, alpha = 1.0, beta = 0.0;
      std::tie(akind, scale, alpha, beta, alg) = get_params(i);

      switch(akind) {
        case kind::sum:
          utils::to_bytes(bytes, akind);
          bytes.append(1, '.');
          utils::to_bytes(bytes, scale);
          break;
        case kind::eltwise:
          utils::to_bytes(bytes, akind);
          bytes.append(1, '.');
          utils::to_bytes(bytes, scale);
          bytes.append(1, '.');
          utils::to_bytes(bytes, alpha);
          bytes.append(1, '.');
          utils::to_bytes(bytes, beta);
          bytes.append(1, '.');
          utils::to_bytes(bytes, alg);
        default:
          break;
      }
    }

    // encode output scales
    auto scales = get_output_scales();
    utils::to_bytes(bytes, scales.first);
    utils::to_bytes(bytes, scales.second);

    // Note: depthwise/binary post op, zero points, scales, rnn params are
    // not encoded so far. PD cache is supposed to use in convolution only
    // as a temporary workaround for gemm-based conv pd overhead
  }
};

}  // namespace ideep

#endif<|MERGE_RESOLUTION|>--- conflicted
+++ resolved
@@ -21,17 +21,6 @@
    x_dil will become a dil tensor
    x_dil_storage = try_gen_dil_storage(x_dil)
    x_dil_storage will have the stride that corresponds to an ntc format
-<<<<<<< HEAD
-   When we use set_rnn_data_qparams on x_dil_storage, cannot pass the format check
-  */
-  attr_t(float scale, float shift) { set_rnn_data_qparams(scale, shift); }
-
-  attr_t(const scale_t& scales, const std::vector<int32_t>& shift, bool rnn_data_quantize) { 
-    set_output_scales(0, scales); 
-    if (rnn_data_quantize) {
-      // Workaround: for rnn input quantization with scale + shift from f32 to u8
-      set_zero_points(DNNL_ARG_DST, 0, shift); 
-=======
    When we use set_rnn_data_qparams on x_dil_storage, cannot pass the format
    check
   */
@@ -48,7 +37,6 @@
       // Workaround: for rnn input quantization with scale + shift from f32 to
       // u8
       set_zero_points(DNNL_ARG_DST, 0, shift);
->>>>>>> 58b2e106
     } else {
       // for rnn input dequantization with scale + shift from u8 to f32
       set_zero_points(DNNL_ARG_SRC, 0, shift);
