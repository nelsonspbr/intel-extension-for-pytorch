--- conflicted
+++ resolved
@@ -210,21 +210,16 @@
     return '-Wl,-rpath,$ORIGIN/' + path
 
 setup(
-    name='intel_pytorch_extension',
+    name='torch_ipex',
     version=version,
     description='Intel PyTorch Extension',
     url='https://github.com/pytorch/xla',
     author='Intel/PyTorch Dev Team',
     # Exclude the build files.
-<<<<<<< HEAD
-    packages=find_packages(exclude=['build']),
-    ext_modules=[DPCPPExt('intel_pytorch_extension')],
-=======
     packages=['torch_ipex'],
     package_dir={'torch_ipex': 'torch_ipex_py'},
     zip_safe=False,
     ext_modules=[DPCPPExt('torch_ipex')],
->>>>>>> 6e1404c1
     cmdclass={
         'build_ext': DPCPPBuild,
         'clean': DPCPPClean,
