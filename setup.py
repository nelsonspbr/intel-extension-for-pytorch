--- conflicted
+++ resolved
@@ -1,13 +1,8 @@
 #!/usr/bin/env python
 from __future__ import print_function
 
-<<<<<<< HEAD
-TORCH_VERSION = '1.8.0'
-TORCH_IPEX_VERSION = '1.8.0'
-=======
 TORCH_VERSION = '1.9.0'
 TORCH_IPEX_VERSION = '1.9.0'
->>>>>>> 2488e17f
 
 # import torch
 import platform
@@ -331,13 +326,7 @@
             '-DPYTORCH_INSTALL_DIR=' + pytorch_install_dir,
             '-DPYTORCH_INCLUDE_DIRS=' + pytorch_install_dir + "/include",
             '-DPYTORCH_LIBRARY_DIRS=' + pytorch_install_dir + "/lib",
-<<<<<<< HEAD
-            '-DCMAKE_CXX_FLAGS=-D_GLIBCXX_USE_CXX11_ABI=' + str(int(torch._C._GLIBCXX_USE_CXX11_ABI)),
-=======
-            '-DIPEX_VERSION=' + TORCH_IPEX_VERSION,
-            #'-DCMAKE_LIBRARY_OUTPUT_DIRECTORY=' + ext_dir,
-            #'-DCMAKE_ARCHIVE_OUTPUT_DIRECTORY=' + ext_dir,
->>>>>>> 2488e17f
+            '-DIPEX_VERSION=' + TORCH_IPEX_VERSION
         ]
 
     if _check_env_flag('IPEX_DISP_OP'):
