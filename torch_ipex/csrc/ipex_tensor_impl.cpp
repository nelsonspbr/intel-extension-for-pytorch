#include "torch_ipex/csrc/ipex_tensor_impl.h"

#include <ATen/TensorUtils.h>

#include <c10/core/ScalarType.h>
#include <c10/core/impl/DeviceGuardImplInterface.h>
#include <c10/macros/Macros.h>
#include <torch/csrc/autograd/variable.h>

#include "utils.h"

namespace torch_ipex {

namespace {

thread_local c10::Device g_current_device(at::DeviceType::XPU, 0);

struct IPEXGuardImpl : public c10::impl::DeviceGuardImplInterface {
  at::DeviceType type() const override { return at::DeviceType::XPU; }

  c10::Device exchangeDevice(c10::Device device) const override {
    std::swap(g_current_device, device);
    return device;
  }

  c10::Device getDevice() const override { return g_current_device; }

  void setDevice(c10::Device device) const override {
    g_current_device = device;
  }

  void uncheckedSetDevice(c10::Device device) const noexcept override {
    g_current_device = device;
  }

  c10::Stream getStream(c10::Device device) const noexcept override {
    return c10::Stream(c10::Stream::DEFAULT, device);
  }

  c10::Stream exchangeStream(c10::Stream s) const noexcept override {
    return c10::Stream(c10::Stream::DEFAULT, g_current_device);
  }

  c10::DeviceIndex deviceCount() const noexcept override {
    c10::DeviceIndex dev_count = -1;
    get_device_count(g_current_device, &dev_count);
    return dev_count;
  }
};

C10_REGISTER_GUARD_IMPL(XPU, IPEXGuardImpl);

}  // namespace

IPEXTensorImpl::IPEXTensorImpl(at::Storage storage, at::DispatchKey type_id, at::ScalarType dtype) :
    c10::TensorImpl(std::move(storage), type_id, at::scalarTypeToTypeMeta(dtype)) {}

IPEXTensorImpl::IPEXTensorImpl(at::DispatchKeySet type_set, const caffe2::TypeMeta& data_type, c10::optional<c10::Device> device_opt) :
    c10::TensorImpl(type_set, data_type, device_opt) {}

void IPEXTensorImpl::reset_data_type(at::ScalarType dst_type) {
  this->data_type_ = at::scalarTypeToTypeMeta(dst_type);
}

void IPEXTensorImpl::copy_auto_grad(c10::TensorImpl *src_impl) {
  if (! src_impl->requires_grad()) {
    TORCH_INTERNAL_ASSERT_DEBUG_ONLY(! this->requires_grad());
    return;
  }

  if (! this->requires_grad()){
    auto cpu_autograd_meta = static_cast<torch::autograd::AutogradMeta*>(src_impl->autograd_meta());
    if (cpu_autograd_meta->is_view_){
      auto cpu_view_meta = static_cast<torch::autograd::DifferentiableViewMeta*>(src_impl->autograd_meta());
      auto base = cpu_view_meta->base_;
      auto creation_meta = cpu_view_meta->creation_meta;
      auto has_view_fn = cpu_view_meta->has_view_fn();
      this->set_autograd_meta(
        std::make_unique<torch::autograd::DifferentiableViewMeta>(
          this,
          base,
          has_view_fn ? cpu_view_meta->view_fn() : nullptr,
          creation_meta
        )
      );
    }
    if (!this->autograd_meta()){
      this->set_autograd_meta(std::make_unique<torch::autograd::AutogradMeta>());
    }
    auto ipex_autograd_meta = static_cast<torch::autograd::AutogradMeta*>(this->autograd_meta());
    ipex_autograd_meta->grad_fn_ = cpu_autograd_meta->grad_fn_;
    ipex_autograd_meta->requires_grad_ = cpu_autograd_meta->requires_grad_;
  }

  this->mutable_grad() = src_impl->mutable_grad();
}

void IPEXTensorImpl::copy_meta_info(const c10::TensorImpl *src_impl, bool keep_dtype) {
  // Port from copy_tensor_metadata of TensorImpl.cpp and bypass some fields: storage_, device_opt_, type_set_ and reserved_.
  // NOTE: All these fields is specifically ignored except reserved_. Because there is no public interface to access it. Tthe
  //       field may impact performance. Tensor resize will check the flag. "If tensor is reserved then don't claim its memeory
  //       unless capacity() is smaller than new size"
  /*
  dest_impl->storage_ = src_impl->storage_;
  dest_impl->device_opt_ = src_impl->device_opt_;
  dest_impl->reserved_ = src_impl->reserved_;
  dest_impl->type_set_ = src_impl->type_set();
  */
  this->sizes_ = src_impl->sizes();
  this->strides_ = src_impl->strides();
  this->storage_offset_ = src_impl->storage_offset();
  if (!keep_dtype)
    this->data_type_ = src_impl->dtype();
  this->is_contiguous_ = src_impl->is_contiguous();
  this->is_channels_last_contiguous_ = src_impl->is_contiguous(at::MemoryFormat::ChannelsLast);
  this->is_channels_last_ = src_impl->is_strides_like_channels_last();
  this->is_channels_last_3d_ = src_impl->is_strides_like_channels_last_3d();
  this->is_channels_last_3d_contiguous_ = src_impl->is_contiguous(at::MemoryFormat::ChannelsLast3d);
  this->is_non_overlapping_and_dense_ = src_impl->is_non_overlapping_and_dense();
  this->is_wrapped_number_ = src_impl->is_wrapped_number();
  this->set_version_counter(src_impl->version_counter());
  bool allow_tensor_metadata_change_ = src_impl->allow_tensor_metadata_change();
  this->set_allow_tensor_metadata_change(allow_tensor_metadata_change_);
  if (src_impl->named_tensor_meta() != nullptr) {
    this->set_named_tensor_meta(src_impl->named_tensor_meta()->clone());
  }
  this->refresh_numel();
}

static inline void checkInBoundsForStorage(
    at::IntArrayRef size,
    at::IntArrayRef stride,
    int64_t storage_offset,
<<<<<<< HEAD
    const at::Storage& new_storage,
    int64_t padding_size = 0) {
  // Port from setStrided in Aten/native/Resize.h
  int64_t storage_size = at::detail::computeStorageSize(size, stride);
  if (storage_size == 0) {
=======
    const caffe2::TypeMeta& data_type,
    const at::Storage& new_storage) {
  int64_t storage_size_bytes =
      at::detail::computeStorageNbytes(size, stride, data_type.itemsize());
  int64_t storage_offset_bytes = storage_offset * data_type.itemsize();
  if (storage_size_bytes == 0) {
>>>>>>> 915b36b9
    // NB: (a tensor with arbitrary 0 dims)'s storage can have any numel.
    return;
  }
  int64_t new_storage_size_bytes = new_storage.nbytes();
  TORCH_CHECK(
<<<<<<< HEAD
      storage_offset + storage_size <= new_storage_size + padding_size,
      "setStorage: sizes ", size, ", strides ", stride, ","
      " and storage offset ", storage_offset,
      " requiring a storage size of ", storage_size + storage_offset,
      " are out of bounds for storage with numel ", new_storage_size,
      " and padding_size", padding_size);
}

void IPEXTensorImpl::set_strided(at::IntArrayRef size, at::IntArrayRef stride, int64_t storage_offset, int64_t padding_size) {
  // Port from setStrided in Aten/native/Resize.h
  checkInBoundsForStorage(size, stride, storage_offset_, this->storage(), padding_size);
=======
      storage_size_bytes + storage_offset_bytes <= new_storage_size_bytes,
      "setStorage: sizes ",
      size,
      ", strides ",
      stride,
      ","
      " storage offset ",
      storage_offset,
      ", and itemsize ",
      data_type.itemsize(),
      " requiring a storage size of ",
      storage_size_bytes,
      " are out of bounds for storage of size ",
      new_storage_size_bytes);
}

void IPEXTensorImpl::set_strided(at::IntArrayRef size, at::IntArrayRef stride, int64_t storage_offset, at::ScalarType dtype) {
  // Port from setStrided in Aten/native/Resize.h
  checkInBoundsForStorage(size, stride, storage_offset_, at::scalarTypeToTypeMeta(dtype), this->storage());
>>>>>>> 915b36b9

  // In backprop phase, grad variable might be detached (in accumulate_grad.h)
  // and forbids the metadata to be modified.
  // Here we force the metadata changeable, so that we can modify its strides.
  bool orig_allow_tensor_metadata_change = this->allow_tensor_metadata_change();
  this->set_allow_tensor_metadata_change(true);

  /* storage offset */
  TORCH_CHECK(storage_offset >= 0, "Tensor: invalid storage offset ", storage_offset);
  this->set_storage_offset(storage_offset);

  /* size and stride */
  AT_ASSERT(size.size() == stride.size());
  if (this->sizes() == size && this->strides() == stride) {
    return;
  }
  this->set_sizes_and_strides(size, stride);

  // Restore allow_tensor_metadata_change
  this->set_allow_tensor_metadata_change(orig_allow_tensor_metadata_change);
}

// The storage of tensor impl cannot be accessed out of TensorImpl class. So we need to expose an interface
// to set storage data ptr.
void IPEXTensorImpl::set_storage_data_ptr(c10::DataPtr data_ptr) {
  this->storage_.set_data_ptr(std::move(data_ptr));
}

c10::Device IPEXTensorImpl::GetCurrentAtenDevice() {
  return g_current_device;
}

c10::Device IPEXTensorImpl::SetCurrentAtenDevice(c10::Device device) {
  std::swap(g_current_device, device);
  return device;
}

void IPEXTensorImpl::CopySizeStridesAndOffset(c10::TensorImpl *dest_impl, const c10::TensorImpl *src_impl) {
  dest_impl->set_sizes_and_strides(src_impl->sizes(), src_impl->strides());
  dest_impl->set_storage_offset(src_impl->storage_offset());
}

void IPEXTensorImpl::CopyMetadata(c10::TensorImpl *dest_impl, const c10::TensorImpl *src_impl) {
  if (dest_impl->dim() == 0) {
    dest_impl->set_wrapped_number(src_impl->is_wrapped_number());
  }

  dest_impl->set_version_counter(src_impl->version_counter());

  bool allow_tensor_metadata_change_ = src_impl->allow_tensor_metadata_change();
  dest_impl->set_allow_tensor_metadata_change(allow_tensor_metadata_change_);

  if (src_impl->named_tensor_meta() != nullptr) {
    dest_impl->set_named_tensor_meta(src_impl->named_tensor_meta()->clone());
  }
}

}  // namespace torch_ipex<|MERGE_RESOLUTION|>--- conflicted
+++ resolved
@@ -131,44 +131,26 @@
     at::IntArrayRef size,
     at::IntArrayRef stride,
     int64_t storage_offset,
-<<<<<<< HEAD
+    const caffe2::TypeMeta& data_type,
     const at::Storage& new_storage,
     int64_t padding_size = 0) {
-  // Port from setStrided in Aten/native/Resize.h
-  int64_t storage_size = at::detail::computeStorageSize(size, stride);
-  if (storage_size == 0) {
-=======
-    const caffe2::TypeMeta& data_type,
-    const at::Storage& new_storage) {
   int64_t storage_size_bytes =
       at::detail::computeStorageNbytes(size, stride, data_type.itemsize());
   int64_t storage_offset_bytes = storage_offset * data_type.itemsize();
   if (storage_size_bytes == 0) {
->>>>>>> 915b36b9
     // NB: (a tensor with arbitrary 0 dims)'s storage can have any numel.
     return;
   }
   int64_t new_storage_size_bytes = new_storage.nbytes();
   TORCH_CHECK(
-<<<<<<< HEAD
-      storage_offset + storage_size <= new_storage_size + padding_size,
-      "setStorage: sizes ", size, ", strides ", stride, ","
-      " and storage offset ", storage_offset,
-      " requiring a storage size of ", storage_size + storage_offset,
-      " are out of bounds for storage with numel ", new_storage_size,
-      " and padding_size", padding_size);
-}
-
-void IPEXTensorImpl::set_strided(at::IntArrayRef size, at::IntArrayRef stride, int64_t storage_offset, int64_t padding_size) {
-  // Port from setStrided in Aten/native/Resize.h
-  checkInBoundsForStorage(size, stride, storage_offset_, this->storage(), padding_size);
-=======
-      storage_size_bytes + storage_offset_bytes <= new_storage_size_bytes,
+      storage_size_bytes + storage_offset_bytes <= new_storage_size_bytes + padding_size,
       "setStorage: sizes ",
       size,
       ", strides ",
       stride,
       ","
+      ", padding_size ",
+      padding_size,
       " storage offset ",
       storage_offset,
       ", and itemsize ",
@@ -179,10 +161,9 @@
       new_storage_size_bytes);
 }
 
-void IPEXTensorImpl::set_strided(at::IntArrayRef size, at::IntArrayRef stride, int64_t storage_offset, at::ScalarType dtype) {
+void IPEXTensorImpl::set_strided(at::IntArrayRef size, at::IntArrayRef stride, int64_t storage_offset, at::ScalarType dtype, int64_t padding_size) {
   // Port from setStrided in Aten/native/Resize.h
-  checkInBoundsForStorage(size, stride, storage_offset_, at::scalarTypeToTypeMeta(dtype), this->storage());
->>>>>>> 915b36b9
+  checkInBoundsForStorage(size, stride, storage_offset_, at::scalarTypeToTypeMeta(dtype), this->storage(), padding_size);
 
   // In backprop phase, grad variable might be detached (in accumulate_grad.h)
   // and forbids the metadata to be modified.
