#include <ATen/native/UpSample.h>
#include <tensor/Tensor.h>

#include "UpSample.h"
#include "comm/RegistrationDeclarations.h"

#include <core/MemoryFormat.h>
#include <oneDNN/oneDNN.h>
#include "comm/AccumulateType.h"
#include "comm/Atomics.h"

using namespace dnnl;
using namespace at::native;
using namespace at::AtenIpexTypeXPU;
using namespace xpu::dpcpp;
using namespace xpu::oneDNN;

namespace at {
namespace AtenIpexTypeXPU {
namespace impl {

template <typename scalar_t, typename accscalar_t>
void upsample_bilinear2d_out_frame(
    const int n,
    const accscalar_t rheight,
    const accscalar_t rwidth,
    const bool align_corners,
    scalar_t* idata,
    scalar_t* odata,
    int64_t input_height,
    int64_t input_width,
    int64_t output_height,
    int64_t output_width,
    int64_t nbatch,
    int64_t channels) {
  auto& dpcpp_queue = dpcppGetCurrentQueue();

  int num_group = CeilDiv((int64_t)n, (int64_t)1024);

  auto cgf = DPCPP_Q_CGF(cgh) {
    auto in_data = idata;
    auto out_data = odata;

    auto kfn = DPCPP_Q_KFN(sycl::nd_item<1> item) {
      auto in_ptr = idata;
      auto out_ptr = out_data;
      int index = item.get_global_linear_id();

      if (index < n) {
        const int output_x = index % output_width;
        const int output_y = index / output_width;

        const accscalar_t h1r = area_pixel_compute_source_index<scalar_t>(
            rheight, output_y, align_corners, /*cubic=*/false);
        const int h1 = h1r;
        const int h1p = (h1 < input_height - 1) ? 1 : 0;
        const accscalar_t h1lambda = h1r - h1;
        const accscalar_t h0lambda = static_cast<accscalar_t>(1) - h1lambda;

        const accscalar_t w1r = area_pixel_compute_source_index<scalar_t>(
            rwidth, output_x, align_corners, /*cubic=*/false);
        const int w1 = w1r;
        const int w1p = (w1 < input_width - 1) ? 1 : 0;
        const accscalar_t w1lambda = w1r - w1;
        const accscalar_t w0lambda = static_cast<accscalar_t>(1) - w1lambda;

        for (int n = 0; n < nbatch; n++) {
          for (int c = 0; c < channels; ++c) {
            auto val = h0lambda *
                    (w0lambda *
                         in_ptr
                             [n * input_height * input_width * channels +
                              c * input_height * input_width +
                              h1 * input_width + w1] +

                     w1lambda *
                         in_ptr
                             [n * input_height * input_width * channels +
                              c * input_height * input_width +
                              h1 * input_width + w1 + w1p]) +

                h1lambda *
                    (w0lambda *
                         in_ptr
                             [n * input_height * input_width * channels +
                              c * input_height * input_width +
                              (h1 + h1p) * input_width + w1] +

                     w1lambda *
                         in_ptr
                             [n * input_height * input_width * channels +
                              c * input_height * input_width +
                              (h1 + h1p) * input_width + w1 + w1p]);

            out_ptr
                [n * output_height * output_width * channels +
                 c * output_height * output_width + output_y * output_width +
                 output_x] = val;
          }
        }
      }
    };

    cgh.parallel_for(
        sycl::nd_range<1>(
            sycl::range<1>(num_group * 1024), sycl::range<1>(1024)),
        kfn);
  };
  DPCPP_Q_SUBMIT(dpcpp_queue, cgf);
}

size_t idx(
    const size_t nc,
    const size_t height,
    const size_t width,
    const size_t y,
    const size_t x) {
  return (nc * height + y) * width + x;
}

template <typename scalar_t, typename accscalar_t>
void upsample_bilinear2d_backward_out_frame(
    const size_t nc,
    int64_t input_height,
    int64_t input_width,
    int64_t output_height,
    int64_t output_width,
    int64_t nbatch,
    int64_t channels,
    const accscalar_t rheight,
    const accscalar_t rwidth,
    const bool align_corners,
    scalar_t* idata,
    const scalar_t* odata) {
  const size_t o_numel = nc * output_width * output_height;
  const size_t i_numel = nc * input_width * input_height;

  const size_t num_kernels = nc * output_width * output_height;
  int num_groups = CeilDiv((int64_t)num_kernels, (int64_t)1024);

  auto& dpcpp_queue = dpcppGetCurrentQueue();

  auto cgf = DPCPP_Q_CGF(cgh) {
    auto in_data = idata;
    auto out_data = odata;

    auto kfn = DPCPP_Q_KFN(sycl::nd_item<1> item) {
      auto in_ptr = in_data;
      auto out_ptr = out_data;

      for (size_t index = item.get_local_id(0) +
               item.get_group(0) * item.get_local_range(0);
           index < o_numel;
           index += item.get_local_range(0) * item.get_group_range(0)) {
        size_t index_temp = index;
        const int w2 = index_temp % output_width;
        index_temp /= output_width;
        const int h2 = index_temp % output_height;
        const size_t nc = index_temp / output_height;

        const accscalar_t h1r = area_pixel_compute_source_index<scalar_t>(
            rheight, h2, align_corners, /*cubic=*/false);
        const int h1 = h1r;
        const int h1p = (h1 < input_height - 1) ? 1 : 0;
        const accscalar_t h1lambda = h1r - h1;
        const accscalar_t h0lambda = static_cast<accscalar_t>(1) - h1lambda;

        const accscalar_t w1r = area_pixel_compute_source_index<scalar_t>(
            rwidth, w2, align_corners, /*cubic=*/false);
        const int w1 = w1r;
        const int w1p = (w1 < input_width - 1) ? 1 : 0;
        const accscalar_t w1lambda = w1r - w1;
        const accscalar_t w0lambda = static_cast<accscalar_t>(1) - w1lambda;

        const scalar_t d2val = odata[index];

        atomicAdd(
            (dpcpp_global_ptr_pt<
                scalar_t>)(in_ptr + idx(nc, input_height, input_width, h1, w1)),
            static_cast<scalar_t>(h0lambda * w0lambda * d2val));

        atomicAdd(
            (dpcpp_global_ptr_pt<
                scalar_t>)(in_ptr + idx(nc, input_height, input_width, h1, w1 + w1p)),
            static_cast<scalar_t>(h0lambda * w1lambda * d2val));

        atomicAdd(
            (dpcpp_global_ptr_pt<
                scalar_t>)(in_ptr + idx(nc, input_height, input_width, h1 + h1p, w1)),
            static_cast<scalar_t>(h1lambda * w0lambda * d2val));

        atomicAdd(
            (dpcpp_global_ptr_pt<
                scalar_t>)(in_ptr + idx(nc, input_height, input_width, h1 + h1p, w1 + w1p)),
            static_cast<scalar_t>(h1lambda * w1lambda * d2val));
      }
    };
    cgh.parallel_for(
        sycl::nd_range<1>(
            sycl::range<1>(num_groups * 1024), sycl::range<1>(1024)),
        kfn);
  };
  DPCPP_Q_SUBMIT(dpcpp_queue, cgf);
}

static void upsample_bilinear2d_out_dpcpp_template(
    const Tensor& output,
    const Tensor& input,
    IntArrayRef output_size,
    bool align_corners,
    c10::optional<double> scales_h,
    c10::optional<double> scales_w) {
  int output_height = output_size[0];
  int output_width = output_size[1];

  int nbatch = input.size(0);
  int channels = input.size(1);
  int input_height = input.size(2);
  int input_width = input.size(3);

  output.resize_({nbatch, channels, output_height, output_width});

  if (input.sizes() == output.sizes()) {
    output.copy_(input);
    return;
  }
  const int num_kernels = output_height * output_width;

  IPEX_DISPATCH_FLOATING_TYPES_AND_HALF(
      input.scalar_type(), "upsample_bilinear2d_out_frame", [&] {
        using accscalar_t = acc_type<scalar_t>;

        auto* idata = input.data_ptr<scalar_t>();
        auto* odata = output.data_ptr<scalar_t>();

        const accscalar_t rheight = area_pixel_compute_scale<scalar_t>(
            input_height, output_height, align_corners, scales_h);
        const accscalar_t rwidth = area_pixel_compute_scale<scalar_t>(
            input_width, output_width, align_corners, scales_w);

        upsample_bilinear2d_out_frame<scalar_t, accscalar_t>(
            num_kernels,
            rheight,
            rwidth,
            align_corners,
            idata,
            odata,
            input_height,
            input_width,
            output_height,
            output_width,
            nbatch,
            channels);
      });
}

static void upsample_bilinear2d_backward_out_dpcpp_template(
    Tensor& grad_input,
    const Tensor& grad_output_,
    IntArrayRef output_size,
    IntArrayRef input_size,
    bool align_corners,
    c10::optional<double> scales_h,
    c10::optional<double> scales_w) {
  TORCH_CHECK(
      output_size.size() == 2,
      "It is expected output_size equals to 2, but got size ",
      output_size.size());

  TORCH_CHECK(
      input_size.size() == 4,
      "It is expected input_size equals to 4, but got size ",
      input_size.size());

  int output_height = output_size[0];
  int output_width = output_size[1];

  int nbatch = input_size[0];
  int channels = input_size[1];
  int input_height = input_size[2];
  int input_width = input_size[3];

  Tensor grad_output = grad_output_.contiguous();

  grad_input.resize_({nbatch, channels, input_height, input_width});
  if (grad_input.numel() == 0) {
    return;
  }

  grad_input.contiguous();
  grad_input.zero_();

  if (grad_output.sizes() == grad_input.sizes()) {
    grad_input.copy_(grad_output_);
    return;
  }

  IPEX_DISPATCH_FLOATING_TYPES_AND_HALF(
      grad_output.scalar_type(), "upsample_bilinear2d_backward_out_frame", [&] {
        using accscalar_t = acc_type<scalar_t>;

        scalar_t* idata = grad_input.data_ptr<scalar_t>();
        scalar_t* odata = grad_output.data_ptr<scalar_t>();

        const accscalar_t rheight = area_pixel_compute_scale<scalar_t>(
            input_height, output_height, align_corners, scales_h);
        const accscalar_t rwidth = area_pixel_compute_scale<scalar_t>(
            input_width, output_width, align_corners, scales_w);

        upsample_bilinear2d_backward_out_frame<scalar_t, accscalar_t>(
            nbatch * channels,
            input_height,
            input_width,
            output_height,
            output_width,
            nbatch,
            channels,
            rheight,
            rwidth,
            align_corners,
            idata,
            odata);
      });
}

} // namespace impl

using namespace impl;
using at::native::upsample::compute_output_size;
using at::native::upsample::get_scale_value;

Tensor& upsample_trilinear3d_out(
    const Tensor& input,
    IntArrayRef output_size,
    bool align_corners,
    c10::optional<double> scales_d,
    c10::optional<double> scales_h,
<<<<<<< HEAD
    c10::optional<double> scales_w,
    Tensor& output) {
  if (align_corners)
    printf(
        "we don't support this path by currently as oneDNN don't support this "
        "algorithm!\n");
  else
    xpu::oneDNN::resample(
        input,
        output,
        output_size,
        algorithm::resampling_linear,
        scales_w.has_value() ? static_cast<double>(scales_w.value()) : 0.0,
        scales_h.has_value() ? static_cast<double>(scales_h.value()) : 0.0,
        scales_d.has_value() ? static_cast<double>(scales_d.value()) : 0.0);
=======
    c10::optional<double> scales_w) {
  TORCH_CHECK(
      align_corners == false,
      "we don't support align_cornser path by currently as oneDNN don't support this "
      "algorithm!\n")
  xpu::oneDNN::resample(
      input,
      output,
      output_size,
      algorithm::resampling_linear,
      scales_w.has_value() ? static_cast<double>(scales_w.value()) : 0.0,
      scales_h.has_value() ? static_cast<double>(scales_h.value()) : 0.0,
      scales_d.has_value() ? static_cast<double>(scales_d.value()) : 0.0);
>>>>>>> 923c2030
  return output;
}

Tensor upsample_trilinear3d(
    const Tensor& input,
    IntArrayRef output_size,
    bool align_corners,
    c10::optional<double> scales_d,
    c10::optional<double> scales_h,
    c10::optional<double> scales_w) {
  auto output = at::empty({0}, input.options());
  TORCH_CHECK(
      align_corners == false,
      "We don't support align_corners currently as oneDNN don't support this "
      "algorithm!\n");
  xpu::oneDNN::resample(
      input,
      output,
      output_size,
      algorithm::resampling_linear,
      scales_w.has_value() ? static_cast<double>(scales_w.value()) : 0.0,
      scales_h.has_value() ? static_cast<double>(scales_h.value()) : 0.0,
      scales_d.has_value() ? static_cast<double>(scales_d.value()) : 0.0);
  return output;
}

Tensor upsample_trilinear3d(
    const Tensor& input,
    c10::optional<IntArrayRef> output_size,
    bool align_corners,
    c10::optional<ArrayRef<double>> scale_factors) {
  TORCH_CHECK(
      align_corners == false,
      "We don't support align_corners currently as oneDNN don't support this "
      "algorithm!\n");
  auto output = at::empty_like(input, LEGACY_CONTIGUOUS_MEMORY_FORMAT);
  auto osize = compute_output_size(input.sizes(), output_size, scale_factors);
  auto scale_d = get_scale_value(scale_factors, 0);
  auto scale_h = get_scale_value(scale_factors, 1);
  auto scale_w = get_scale_value(scale_factors, 2);
  xpu::oneDNN::resample(
      input,
      output,
      osize,
      algorithm::resampling_linear,
      scale_w.has_value() ? static_cast<double>(scale_w.value()) : 0.0,
      scale_h.has_value() ? static_cast<double>(scale_h.value()) : 0.0,
      scale_d.has_value() ? static_cast<double>(scale_d.value()) : 0.0);
  return output;
}

Tensor& upsample_trilinear3d_backward_out(
    const Tensor& grad_output,
    IntArrayRef output_size,
    IntArrayRef input_size,
    bool align_corners,
    c10::optional<double> scales_d,
    c10::optional<double> scales_h,
<<<<<<< HEAD
    c10::optional<double> scales_w,
    Tensor& grad_input) {
  if (align_corners)
    printf(
        "we don't support this path by currently as oneDNN don't support this "
        "algorithm!\n");
  else
    xpu::oneDNN::resample_backward(
        grad_input,
        grad_output,
        input_size,
        output_size,
        algorithm::resampling_linear,
        scales_w.has_value() ? static_cast<double>(scales_w.value()) : 0.0,
        scales_h.has_value() ? static_cast<double>(scales_h.value()) : 0.0,
        scales_d.has_value() ? static_cast<double>(scales_d.value()) : 0.0);
=======
    c10::optional<double> scales_w) {
  TORCH_CHECK(
      align_corners == false,
      "We don't support align_corners currently as oneDNN don't support this "
      "algorithm!\n");
  xpu::oneDNN::resample_backward(
      grad_input,
      grad_output,
      input_size,
      output_size,
      algorithm::resampling_linear,
      scales_w.has_value() ? static_cast<double>(scales_w.value()) : 0.0,
      scales_h.has_value() ? static_cast<double>(scales_h.value()) : 0.0,
      scales_d.has_value() ? static_cast<double>(scales_d.value()) : 0.0);
>>>>>>> 923c2030
  return grad_input;
}

Tensor upsample_trilinear3d_backward(
    const Tensor& grad_output,
    IntArrayRef output_size,
    IntArrayRef input_size,
    bool align_corners,
    c10::optional<double> scales_d,
    c10::optional<double> scales_h,
    c10::optional<double> scales_w) {
  TORCH_CHECK(
      align_corners == false,
      "We don't support align_corners currently as oneDNN don't support this "
      "algorithm!\n");
  auto ndim = grad_output.ndimension();
  Tensor grad_input;
  if (is_smf_channels_last(grad_output)) {
    grad_input =
        at::empty(input_size, grad_output.options(), get_cl_tag_by_ndim(ndim));
  } else {
    grad_input = at::empty(input_size, grad_output.options());
  }

  xpu::oneDNN::resample_backward(
      grad_input,
      grad_output,
      input_size,
      output_size,
      algorithm::resampling_linear,
      scales_w.has_value() ? static_cast<double>(scales_w.value()) : 0.0,
      scales_h.has_value() ? static_cast<double>(scales_h.value()) : 0.0,
      scales_d.has_value() ? static_cast<double>(scales_d.value()) : 0.0);
  return grad_input;
}

Tensor upsample_trilinear3d_backward(
    const Tensor& grad_output,
    c10::optional<IntArrayRef> output_size,
    IntArrayRef input_size,
    bool align_corners,
    c10::optional<ArrayRef<double>> scale_factors) {
  TORCH_CHECK(
      align_corners == false,
      "We don't support align_corners currently as oneDNN don't support this "
      "algorithm!\n");
  auto osize = compute_output_size(input_size, output_size, scale_factors);
  auto scale_d = get_scale_value(scale_factors, 0);
  auto scale_h = get_scale_value(scale_factors, 1);
  auto scale_w = get_scale_value(scale_factors, 2);
  auto ndim = grad_output.ndimension();

  Tensor grad_input;

  if (is_smf_channels_last(grad_output)) {
    grad_input =
        at::empty(input_size, grad_output.options(), get_cl_tag_by_ndim(ndim));
  } else {
    grad_input = at::empty(input_size, grad_output.options());
  }

  xpu::oneDNN::resample_backward(
      grad_input,
      grad_output,
      input_size,
      osize,
      algorithm::resampling_linear,
      scale_w.has_value() ? static_cast<double>(scale_w.value()) : 0.0,
      scale_h.has_value() ? static_cast<double>(scale_h.value()) : 0.0,
      scale_d.has_value() ? static_cast<double>(scale_d.value()) : 0.0);
  return grad_input;
}

Tensor& upsample_bilinear2d_out(
    const Tensor& input,
    IntArrayRef output_size,
    bool align_corners,
    c10::optional<double> scales_h,
    c10::optional<double> scales_w,
    Tensor& output) {
  if (align_corners)
    upsample_bilinear2d_out_dpcpp_template(
        output, input, output_size, true, scales_h, scales_w);
  else
    xpu::oneDNN::resample(
        input,
        output,
        output_size,
        algorithm::resampling_linear,
        scales_w.has_value() ? static_cast<double>(scales_w.value()) : 0.0,
        scales_h.has_value() ? static_cast<double>(scales_h.value()) : 0.0);
  return output;
}

Tensor upsample_bilinear2d(
    const Tensor& input,
    IntArrayRef output_size,
    bool align_corners,
    c10::optional<double> scales_h,
    c10::optional<double> scales_w) {
  auto output = at::empty({0}, input.options());
  if (align_corners)
    upsample_bilinear2d_out_dpcpp_template(
        output, input, output_size, true, scales_h, scales_w);
  else
    xpu::oneDNN::resample(
        input,
        output,
        output_size,
        algorithm::resampling_linear,
        scales_w.has_value() ? static_cast<double>(scales_w.value()) : 0.0,
        scales_h.has_value() ? static_cast<double>(scales_h.value()) : 0.0);
  return output;
}

Tensor upsample_bilinear2d(
    const Tensor& input,
    c10::optional<IntArrayRef> output_size,
    bool align_corners,
    c10::optional<ArrayRef<double>> scale_factors) {
  auto output = at::empty_like(input, LEGACY_CONTIGUOUS_MEMORY_FORMAT);
  auto osize = compute_output_size(input.sizes(), output_size, scale_factors);
  auto scales_h = get_scale_value(scale_factors, 0);
  auto scales_w = get_scale_value(scale_factors, 1);
  if (align_corners)
    upsample_bilinear2d_out_dpcpp_template(
        output, input, osize, true, scales_h, scales_w);
  else
    xpu::oneDNN::resample(
        input,
        output,
        osize,
        algorithm::resampling_linear,
        scales_w.has_value() ? static_cast<double>(scales_w.value()) : 0.0,
        scales_h.has_value() ? static_cast<double>(scales_h.value()) : 0.0);
  return output;
}

Tensor& upsample_bilinear2d_backward_out(
    const Tensor& grad_output,
    IntArrayRef output_size,
    IntArrayRef input_size,
    bool align_corners,
    c10::optional<double> scales_h,
    c10::optional<double> scales_w,
    Tensor& grad_input) {
  if (align_corners)
    upsample_bilinear2d_backward_out_dpcpp_template(
        grad_input,
        grad_output,
        output_size,
        input_size,
        true, // align_corners
        scales_h,
        scales_w);
  else
    xpu::oneDNN::resample_backward(
        grad_input,
        grad_output,
        input_size,
        output_size,
        algorithm::resampling_linear,
        scales_w.has_value() ? static_cast<double>(scales_w.value()) : 0.0,
        scales_h.has_value() ? static_cast<double>(scales_h.value()) : 0.0);
  return grad_input;
}

Tensor upsample_bilinear2d_backward(
    const Tensor& grad_output,
    IntArrayRef output_size,
    IntArrayRef input_size,
    bool align_corners,
    c10::optional<double> scales_h,
    c10::optional<double> scales_w) {
  auto ndim = grad_output.ndimension();
  Tensor grad_input;
  if (is_smf_channels_last(grad_output)) {
    grad_input =
        at::empty(input_size, grad_output.options(), get_cl_tag_by_ndim(ndim));
  } else {
    grad_input = at::empty(input_size, grad_output.options());
  }

  if (align_corners)
    upsample_bilinear2d_backward_out_dpcpp_template(
        grad_input,
        grad_output,
        output_size,
        input_size,
        true, // align_corners
        scales_h,
        scales_w);
  else
    xpu::oneDNN::resample_backward(
        grad_input,
        grad_output,
        input_size,
        output_size,
        algorithm::resampling_linear,
        scales_w.has_value() ? static_cast<double>(scales_w.value()) : 0.0,
        scales_h.has_value() ? static_cast<double>(scales_h.value()) : 0.0);
  return grad_input;
}

Tensor upsample_bilinear2d_backward(
    const Tensor& grad_output,
    c10::optional<IntArrayRef> output_size,
    IntArrayRef input_size,
    bool align_corners,
    c10::optional<ArrayRef<double>> scale_factors) {
  auto osize = compute_output_size(input_size, output_size, scale_factors);
  auto scales_h = get_scale_value(scale_factors, 0);
  auto scales_w = get_scale_value(scale_factors, 1);
  auto ndim = grad_output.ndimension();
  Tensor grad_input;
  if (is_smf_channels_last(grad_output)) {
    grad_input =
        at::empty(input_size, grad_output.options(), get_cl_tag_by_ndim(ndim));
  } else {
    grad_input = at::empty(input_size, grad_output.options());
  }

  if (align_corners)
    upsample_bilinear2d_backward_out_dpcpp_template(
        grad_input,
        grad_output,
        osize,
        input_size,
        true, // align_corners
        scales_h,
        scales_w);
  else
    xpu::oneDNN::resample_backward(
        grad_input,
        grad_output,
        input_size,
        osize,
        algorithm::resampling_linear,
        scales_w.has_value() ? static_cast<double>(scales_w.value()) : 0.0,
        scales_h.has_value() ? static_cast<double>(scales_h.value()) : 0.0);
  return grad_input;
}

Tensor& upsample_linear1d_out(
<<<<<<< HEAD
    const Tensor& input,
    IntArrayRef output_size,
    bool align_corners,
    c10::optional<double> scales,
    Tensor& output) {
  if (align_corners)
    printf(
        "we don't support this path by currently as oneDNN don't support this "
        "algorithm!\n");
  else
    xpu::oneDNN::resample(
        input,
        output,
        output_size,
        algorithm::resampling_linear,
        scales.has_value() ? static_cast<double>(scales.value()) : 0.0);
  return output;
}

=======
    Tensor& output,
    const Tensor& input,
    IntArrayRef output_size,
    bool align_corners,
    c10::optional<double> scales) {
  TORCH_CHECK(
      align_corners == false,
      "We don't support align_corners currently as oneDNN don't support this "
      "algorithm!\n");
  xpu::oneDNN::resample(
      input,
      output,
      output_size,
      algorithm::resampling_linear,
      scales.has_value() ? static_cast<double>(scales.value()) : 0.0);
  return output;
}

Tensor upsample_linear1d(
    const Tensor& input,
    IntArrayRef output_size,
    bool align_corners,
    c10::optional<double> scales) {
  TORCH_CHECK(
      align_corners == false,
      "We don't support align_corners currently as oneDNN don't support this "
      "algorithm!\n");
  auto output = at::empty({0}, input.options());
  xpu::oneDNN::resample(
      input,
      output,
      output_size,
      algorithm::resampling_linear,
      scales.has_value() ? static_cast<double>(scales.value()) : 0.0);
  return output;
}

Tensor upsample_linear1d(
    const Tensor& input,
    c10::optional<IntArrayRef> output_size,
    bool align_corners,
    c10::optional<ArrayRef<double>> scale_factors) {
  TORCH_CHECK(
      align_corners == false,
      "We don't support align_corners currently as oneDNN don't support this "
      "algorithm!\n");
  auto output = at::empty_like(input, LEGACY_CONTIGUOUS_MEMORY_FORMAT);
  auto osize = compute_output_size(input.sizes(), output_size, scale_factors);
  auto scale_w = get_scale_value(scale_factors, 0);
  xpu::oneDNN::resample(
      input,
      output,
      osize,
      algorithm::resampling_linear,
      scale_w.has_value() ? static_cast<double>(scale_w.value()) : 0.0);
  return output;
}

>>>>>>> 923c2030
Tensor& upsample_linear1d_backward_out(
    const Tensor& grad_output,
    IntArrayRef output_size,
    IntArrayRef input_size,
    bool align_corners,
<<<<<<< HEAD
    c10::optional<double> scales,
    Tensor& grad_input) {
  if (align_corners)
    printf(
        "we don't support this path by currently as oneDNN don't support this "
        "algorithm!\n");
  else
    xpu::oneDNN::resample_backward(
        grad_input,
        grad_output,
        input_size,
        output_size,
        algorithm::resampling_linear,
        scales.has_value() ? static_cast<double>(scales.value()) : 0.0);
  return grad_input;
}

=======
    c10::optional<double> scales) {
  TORCH_CHECK(
      align_corners == false,
      "We don't support align_corners currently as oneDNN don't support this "
      "algorithm!\n");
  xpu::oneDNN::resample_backward(
      grad_input,
      grad_output,
      input_size,
      output_size,
      algorithm::resampling_linear,
      scales.has_value() ? static_cast<double>(scales.value()) : 0.0);
  return grad_input;
}

Tensor upsample_linear1d_backward(
    const Tensor& grad_output,
    IntArrayRef output_size,
    IntArrayRef input_size,
    bool align_corners,
    c10::optional<double> scales) {
  TORCH_CHECK(
      align_corners == false,
      "We don't support align_corners currently as oneDNN don't support this "
      "algorithm!\n");
  auto ndim = grad_output.ndimension();
  Tensor grad_input;
  if (is_smf_channels_last(grad_output)) {
    grad_input =
        at::empty(input_size, grad_output.options(), get_cl_tag_by_ndim(ndim));
  } else {
    grad_input = at::empty(input_size, grad_output.options());
  }

  xpu::oneDNN::resample_backward(
      grad_input,
      grad_output,
      input_size,
      output_size,
      algorithm::resampling_linear,
      scales.has_value() ? static_cast<double>(scales.value()) : 0.0);
  return grad_input;
}

Tensor upsample_linear1d_backward(
    const Tensor& grad_output,
    c10::optional<IntArrayRef> output_size,
    IntArrayRef input_size,
    bool align_corners,
    c10::optional<ArrayRef<double>> scale_factors) {
  TORCH_CHECK(
      align_corners == false,
      "We don't support align_corners currently as oneDNN don't support this "
      "algorithm!\n");

  auto osize = compute_output_size(input_size, output_size, scale_factors);
  auto scale_w = get_scale_value(scale_factors, 0);
  auto ndim = grad_output.ndimension();
  Tensor grad_input;
  if (is_smf_channels_last(grad_output)) {
    grad_input =
        at::empty(input_size, grad_output.options(), get_cl_tag_by_ndim(ndim));
  } else {
    grad_input = at::empty(input_size, grad_output.options());
  }

  xpu::oneDNN::resample_backward(
      grad_input,
      grad_output,
      input_size,
      osize,
      algorithm::resampling_linear,
      scale_w.has_value() ? static_cast<double>(scale_w.value()) : 0.0);
  return grad_input;
}

>>>>>>> 923c2030
} // namespace AtenIpexTypeXPU
} // namespace at<|MERGE_RESOLUTION|>--- conflicted
+++ resolved
@@ -335,24 +335,8 @@
     bool align_corners,
     c10::optional<double> scales_d,
     c10::optional<double> scales_h,
-<<<<<<< HEAD
     c10::optional<double> scales_w,
     Tensor& output) {
-  if (align_corners)
-    printf(
-        "we don't support this path by currently as oneDNN don't support this "
-        "algorithm!\n");
-  else
-    xpu::oneDNN::resample(
-        input,
-        output,
-        output_size,
-        algorithm::resampling_linear,
-        scales_w.has_value() ? static_cast<double>(scales_w.value()) : 0.0,
-        scales_h.has_value() ? static_cast<double>(scales_h.value()) : 0.0,
-        scales_d.has_value() ? static_cast<double>(scales_d.value()) : 0.0);
-=======
-    c10::optional<double> scales_w) {
   TORCH_CHECK(
       align_corners == false,
       "we don't support align_cornser path by currently as oneDNN don't support this "
@@ -365,7 +349,6 @@
       scales_w.has_value() ? static_cast<double>(scales_w.value()) : 0.0,
       scales_h.has_value() ? static_cast<double>(scales_h.value()) : 0.0,
       scales_d.has_value() ? static_cast<double>(scales_d.value()) : 0.0);
->>>>>>> 923c2030
   return output;
 }
 
@@ -424,25 +407,8 @@
     bool align_corners,
     c10::optional<double> scales_d,
     c10::optional<double> scales_h,
-<<<<<<< HEAD
     c10::optional<double> scales_w,
     Tensor& grad_input) {
-  if (align_corners)
-    printf(
-        "we don't support this path by currently as oneDNN don't support this "
-        "algorithm!\n");
-  else
-    xpu::oneDNN::resample_backward(
-        grad_input,
-        grad_output,
-        input_size,
-        output_size,
-        algorithm::resampling_linear,
-        scales_w.has_value() ? static_cast<double>(scales_w.value()) : 0.0,
-        scales_h.has_value() ? static_cast<double>(scales_h.value()) : 0.0,
-        scales_d.has_value() ? static_cast<double>(scales_d.value()) : 0.0);
-=======
-    c10::optional<double> scales_w) {
   TORCH_CHECK(
       align_corners == false,
       "We don't support align_corners currently as oneDNN don't support this "
@@ -456,7 +422,6 @@
       scales_w.has_value() ? static_cast<double>(scales_w.value()) : 0.0,
       scales_h.has_value() ? static_cast<double>(scales_h.value()) : 0.0,
       scales_d.has_value() ? static_cast<double>(scales_d.value()) : 0.0);
->>>>>>> 923c2030
   return grad_input;
 }
 
@@ -701,32 +666,11 @@
 }
 
 Tensor& upsample_linear1d_out(
-<<<<<<< HEAD
     const Tensor& input,
     IntArrayRef output_size,
     bool align_corners,
     c10::optional<double> scales,
     Tensor& output) {
-  if (align_corners)
-    printf(
-        "we don't support this path by currently as oneDNN don't support this "
-        "algorithm!\n");
-  else
-    xpu::oneDNN::resample(
-        input,
-        output,
-        output_size,
-        algorithm::resampling_linear,
-        scales.has_value() ? static_cast<double>(scales.value()) : 0.0);
-  return output;
-}
-
-=======
-    Tensor& output,
-    const Tensor& input,
-    IntArrayRef output_size,
-    bool align_corners,
-    c10::optional<double> scales) {
   TORCH_CHECK(
       align_corners == false,
       "We don't support align_corners currently as oneDNN don't support this "
@@ -740,72 +684,13 @@
   return output;
 }
 
-Tensor upsample_linear1d(
-    const Tensor& input,
-    IntArrayRef output_size,
-    bool align_corners,
-    c10::optional<double> scales) {
-  TORCH_CHECK(
-      align_corners == false,
-      "We don't support align_corners currently as oneDNN don't support this "
-      "algorithm!\n");
-  auto output = at::empty({0}, input.options());
-  xpu::oneDNN::resample(
-      input,
-      output,
-      output_size,
-      algorithm::resampling_linear,
-      scales.has_value() ? static_cast<double>(scales.value()) : 0.0);
-  return output;
-}
-
-Tensor upsample_linear1d(
-    const Tensor& input,
-    c10::optional<IntArrayRef> output_size,
-    bool align_corners,
-    c10::optional<ArrayRef<double>> scale_factors) {
-  TORCH_CHECK(
-      align_corners == false,
-      "We don't support align_corners currently as oneDNN don't support this "
-      "algorithm!\n");
-  auto output = at::empty_like(input, LEGACY_CONTIGUOUS_MEMORY_FORMAT);
-  auto osize = compute_output_size(input.sizes(), output_size, scale_factors);
-  auto scale_w = get_scale_value(scale_factors, 0);
-  xpu::oneDNN::resample(
-      input,
-      output,
-      osize,
-      algorithm::resampling_linear,
-      scale_w.has_value() ? static_cast<double>(scale_w.value()) : 0.0);
-  return output;
-}
-
->>>>>>> 923c2030
 Tensor& upsample_linear1d_backward_out(
     const Tensor& grad_output,
     IntArrayRef output_size,
     IntArrayRef input_size,
     bool align_corners,
-<<<<<<< HEAD
     c10::optional<double> scales,
     Tensor& grad_input) {
-  if (align_corners)
-    printf(
-        "we don't support this path by currently as oneDNN don't support this "
-        "algorithm!\n");
-  else
-    xpu::oneDNN::resample_backward(
-        grad_input,
-        grad_output,
-        input_size,
-        output_size,
-        algorithm::resampling_linear,
-        scales.has_value() ? static_cast<double>(scales.value()) : 0.0);
-  return grad_input;
-}
-
-=======
-    c10::optional<double> scales) {
   TORCH_CHECK(
       align_corners == false,
       "We don't support align_corners currently as oneDNN don't support this "
@@ -820,67 +705,5 @@
   return grad_input;
 }
 
-Tensor upsample_linear1d_backward(
-    const Tensor& grad_output,
-    IntArrayRef output_size,
-    IntArrayRef input_size,
-    bool align_corners,
-    c10::optional<double> scales) {
-  TORCH_CHECK(
-      align_corners == false,
-      "We don't support align_corners currently as oneDNN don't support this "
-      "algorithm!\n");
-  auto ndim = grad_output.ndimension();
-  Tensor grad_input;
-  if (is_smf_channels_last(grad_output)) {
-    grad_input =
-        at::empty(input_size, grad_output.options(), get_cl_tag_by_ndim(ndim));
-  } else {
-    grad_input = at::empty(input_size, grad_output.options());
-  }
-
-  xpu::oneDNN::resample_backward(
-      grad_input,
-      grad_output,
-      input_size,
-      output_size,
-      algorithm::resampling_linear,
-      scales.has_value() ? static_cast<double>(scales.value()) : 0.0);
-  return grad_input;
-}
-
-Tensor upsample_linear1d_backward(
-    const Tensor& grad_output,
-    c10::optional<IntArrayRef> output_size,
-    IntArrayRef input_size,
-    bool align_corners,
-    c10::optional<ArrayRef<double>> scale_factors) {
-  TORCH_CHECK(
-      align_corners == false,
-      "We don't support align_corners currently as oneDNN don't support this "
-      "algorithm!\n");
-
-  auto osize = compute_output_size(input_size, output_size, scale_factors);
-  auto scale_w = get_scale_value(scale_factors, 0);
-  auto ndim = grad_output.ndimension();
-  Tensor grad_input;
-  if (is_smf_channels_last(grad_output)) {
-    grad_input =
-        at::empty(input_size, grad_output.options(), get_cl_tag_by_ndim(ndim));
-  } else {
-    grad_input = at::empty(input_size, grad_output.options());
-  }
-
-  xpu::oneDNN::resample_backward(
-      grad_input,
-      grad_output,
-      input_size,
-      osize,
-      algorithm::resampling_linear,
-      scale_w.has_value() ? static_cast<double>(scale_w.value()) : 0.0);
-  return grad_input;
-}
-
->>>>>>> 923c2030
 } // namespace AtenIpexTypeXPU
 } // namespace at